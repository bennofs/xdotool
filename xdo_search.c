--- conflicted
+++ resolved
@@ -28,13 +28,8 @@
                                   unsigned int *windowlist_size,
                                   int current_depth);
 
-<<<<<<< HEAD
-int xdo_window_search(const xdo_t *xdo, const xdo_search_t *search,
+int xdo_search_windows(const xdo_t *xdo, const xdo_search_t *search,
                       Window **windowlist_ret, unsigned int *nwindows_ret) {
-=======
-int xdo_search_windows(const xdo_t *xdo, const xdo_search_t *search,
-                      Window **windowlist_ret, int *nwindows_ret) {
->>>>>>> dd4741d1
   int i = 0;
 
   unsigned int windowlist_size = 100;
