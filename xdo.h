--- conflicted
+++ resolved
@@ -427,19 +427,6 @@
                             int pressed, int *modifier, useconds_t delay);
 
 /**
-<<<<<<< HEAD
-=======
- * Get a list of active keys. Uses XQueryKeymap.
- *
- * @param keys Pointer to the array of charcodemap_t that will be allocated
- *    by this function.
- * @param nkeys Pointer to integer where the number of keys will be stored.
- */
-int xdo_get_active_keys_to_keycode_list(const xdo_t *xdo, charcodemap_t **keys,
-                                         int *nkeys);
-
-/**
->>>>>>> dd4741d1
  * Wait for a window to have a specific map state.
  *
  * State possibilities:
@@ -482,15 +469,9 @@
  * @param width_ret the return location of the translated width
  * @param height_ret the return locatino of the translated height
  */
-<<<<<<< HEAD
-int xdo_window_translate_with_sizehint(const xdo_t *xdo, Window window,
-                                       unsigned int width, unsigned int height,
-                                       unsigned int *width_ret, unsigned int *height_ret);
-=======
 int xdo_translate_window_with_sizehint(const xdo_t *xdo, Window window,
-                                       int width, int height, int *width_ret,
-                                       int *height_ret);
->>>>>>> dd4741d1
+                                       unsigned int width, unsigned int height, unsigned int *width_ret,
+                                       unsigned int *height_ret);
 
 /**
  * Change the window size.
@@ -750,13 +731,8 @@
  * @param nwindows_ret the number of windows (length of windowlist_ret)
  * @see xdo_search_t
  */
-<<<<<<< HEAD
-int xdo_window_search(const xdo_t *xdo, const xdo_search_t *search,
+int xdo_search_windows(const xdo_t *xdo, const xdo_search_t *search,
                       Window **windowlist_ret, unsigned int *nwindows_ret);
-=======
-int xdo_search_windows(const xdo_t *xdo, const xdo_search_t *search,
-                      Window **windowlist_ret, int *nwindows_ret);
->>>>>>> dd4741d1
 
 /**
  * Generic property fetch.
@@ -769,13 +745,8 @@
  * @return data consisting of 'nitems' items of size 'size' and type 'type'
  *   will need to be cast to the type before using.
  */
-<<<<<<< HEAD
-unsigned char *xdo_window_get_property(const xdo_t *xdo, Window window, Atom atom,
-                                       long *nitems, Atom *type, int *size);
-=======
 unsigned char *xdo_get_window_property(const xdo_t *xdo, Window window, Atom atom,
                               long *nitems, Atom *type, int *size);
->>>>>>> dd4741d1
 
 /**
  * Get the current input state. This is a mask value containing any of the
