--- conflicted
+++ resolved
@@ -249,15 +249,9 @@
   return _is_success("XConfigureWindow", ret == 0, xdo);
 }
 
-<<<<<<< HEAD
-int xdo_window_translate_with_sizehint(const xdo_t *xdo, Window window,
-                                       unsigned int width, unsigned int height, 
+int xdo_translate_window_with_sizehint(const xdo_t *xdo, Window window,
+                                       unsigned int width, unsigned int height,
                                        unsigned int *width_ret, unsigned int *height_ret) {
-=======
-int xdo_translate_window_with_sizehint(const xdo_t *xdo, Window window,
-                                       int width, int height, int *width_ret,
-                                       int *height_ret) {
->>>>>>> dd4741d1
   XSizeHints hints;
   long supplied_return;
   XGetWMNormalHints(xdo->xdpy, window, &hints, &supplied_return);
@@ -299,22 +293,13 @@
   wc.height = height;
 
   if (flags & SIZE_USEHINTS_X) {
-<<<<<<< HEAD
-    xdo_window_translate_with_sizehint(xdo, window, width, height, (unsigned int*)&wc.width,
-=======
-    xdo_translate_window_with_sizehint(xdo, window, width, height, &wc.width,
->>>>>>> dd4741d1
+    xdo_translate_window_with_sizehint(xdo, window, width, height, (unsigned int*)&wc.width,
                                        NULL);
   }
 
   if (flags & SIZE_USEHINTS_Y) {
-<<<<<<< HEAD
-    xdo_window_translate_with_sizehint(xdo, window, width, height, NULL,
+    xdo_translate_window_with_sizehint(xdo, window, width, height, NULL,
                                        (unsigned int*)&wc.height);
-=======
-    xdo_translate_window_with_sizehint(xdo, window, width, height, NULL,
-                                       &wc.height);
->>>>>>> dd4741d1
   }
 
   if (width > 0) {
@@ -411,13 +396,8 @@
 
   //printf("Want: %udx%ud\n", width, height);
   if (flags & SIZE_USEHINTS) {
-<<<<<<< HEAD
-    xdo_window_translate_with_sizehint(xdo, window, width, height,
+    xdo_translate_window_with_sizehint(xdo, window, width, height,
                                        &width, &height);
-=======
-    xdo_translate_window_with_sizehint(xdo, window, width, height,
-                                       (int *)&width, (int *)&height);
->>>>>>> dd4741d1
   } else {
     unsigned int hint_width, hint_height;
     /* TODO(sissel): fix compiler warning here, but it will require
@@ -557,11 +537,7 @@
   request = XInternAtom(xdo->xdpy, "_NET_NUMBER_OF_DESKTOPS", False);
   root = XDefaultRootWindow(xdo->xdpy);
 
-<<<<<<< HEAD
-  data = xdo_window_get_property(xdo, root, request, &nitems, &type, &size);
-=======
   data = xdo_get_window_property(xdo, root, request, &nitems, &type, &size);
->>>>>>> dd4741d1
 
   if (nitems > 0) {
     *ndesktops = *((long*)data);
@@ -625,11 +601,7 @@
   request = XInternAtom(xdo->xdpy, "_NET_CURRENT_DESKTOP", False);
   root = XDefaultRootWindow(xdo->xdpy);
 
-<<<<<<< HEAD
-  data = xdo_window_get_property(xdo, root, request, &nitems, &type, &size);
-=======
   data = xdo_get_window_property(xdo, root, request, &nitems, &type, &size);
->>>>>>> dd4741d1
 
   if (nitems > 0) {
     *desktop = *((long*)data);
@@ -690,11 +662,7 @@
 
   request = XInternAtom(xdo->xdpy, "_NET_WM_DESKTOP", False);
 
-<<<<<<< HEAD
-  data = xdo_window_get_property(xdo, wid, request, &nitems, &type, &size);
-=======
   data = xdo_get_window_property(xdo, wid, request, &nitems, &type, &size);
->>>>>>> dd4741d1
 
   if (nitems > 0) {
     *desktop = *((long*)data);
@@ -724,11 +692,7 @@
 
   request = XInternAtom(xdo->xdpy, "_NET_ACTIVE_WINDOW", False);
   root = XDefaultRootWindow(xdo->xdpy);
-<<<<<<< HEAD
-  data = xdo_window_get_property(xdo, root, request, &nitems, &type, &size);
-=======
   data = xdo_get_window_property(xdo, root, request, &nitems, &type, &size);
->>>>>>> dd4741d1
 
   if (nitems > 0) {
     *window_ret = *((Window*)data);
@@ -836,13 +800,8 @@
     charcodemap_t *active_mod;
     int active_mod_n;
 
-<<<<<<< HEAD
-    xdo_mouselocation(xdo, &xbpe.x_root, &xbpe.y_root, &screen);
+    xdo_get_mouse_location(xdo, &xbpe.x_root, &xbpe.y_root, &screen);
     xdo_get_active_modifiers(xdo, &active_mod, &active_mod_n);
-=======
-    xdo_get_mouse_location(xdo, &xbpe.x_root, &xbpe.y_root, &screen);
-    active_mods = xdo_get_active_modifiers(xdo);
->>>>>>> dd4741d1
 
     xbpe.window = window;
     xbpe.button = button;
@@ -1259,13 +1218,8 @@
     }
 
     long items;
-<<<<<<< HEAD
-    _xdo_debug(xdo, "window_get_property on %lu", window);
-    xdo_window_get_property(xdo, window, atom_wmstate, &items, NULL, NULL);
-=======
     _xdo_debug(xdo, "get_window_property on %lu", window);
     xdo_get_window_property(xdo, window, atom_wmstate, &items, NULL, NULL);
->>>>>>> dd4741d1
 
     if (items == 0) {
       /* This window doesn't have WM_STATE property, keep searching. */
@@ -1583,13 +1537,8 @@
 
 /* Arbitrary window property retrieval
  * slightly modified version from xprop.c from Xorg */
-<<<<<<< HEAD
-unsigned char *xdo_window_get_property(const xdo_t *xdo, Window window, Atom atom,
-                                       long *nitems, Atom *type, int *size) {
-=======
 unsigned char *xdo_get_window_property(const xdo_t *xdo, Window window, Atom atom,
                               long *nitems, Atom *type, int *size) {
->>>>>>> dd4741d1
   Atom actual_type;
   int actual_format;
   unsigned long _nitems;
@@ -1650,11 +1599,7 @@
   feature_atom = XInternAtom(xdo->xdpy, feature, False);
   root = XDefaultRootWindow(xdo->xdpy);
 
-<<<<<<< HEAD
-  results = (Atom *) xdo_window_get_property(xdo, root, request, &nitems, &type, &size);
-=======
   results = (Atom *) xdo_get_window_property(xdo, root, request, &nitems, &type, &size);
->>>>>>> dd4741d1
   for (i = 0L; i < nitems; i++) {
     if (results[i] == feature_atom)
       return True;
@@ -1787,31 +1732,7 @@
   return 0;
 }
 
-<<<<<<< HEAD
-unsigned int xdo_get_input_state(const xdo_t *xdo) {
-  Window root, dummy;
-  int root_x, root_y, win_x, win_y;
-  unsigned int mask;
-  root = DefaultRootWindow(xdo->xdpy);
-
-  XQueryPointer(xdo->xdpy, root, &dummy, &dummy,
-                &root_x, &root_y, &win_x, &win_y, &mask);
-
-  return mask;
-}
-
-const keysym_charmap_t *xdo_keysym_charmap(void) {
-  return keysym_charmap;
-}
-
-const char **xdo_symbol_map(void) {
-  return symbol_map;
-}
-
 int xdo_get_active_modifiers(const xdo_t *xdo, charcodemap_t **keys,
-=======
-int xdo_get_active_keys_to_keycode_list(const xdo_t *xdo, charcodemap_t **keys,
->>>>>>> dd4741d1
                                     int *nkeys) {
   /* For each keyboard device, if an active key is a modifier,
    * then add the keycode to the keycode list */
@@ -1849,26 +1770,6 @@
   return XDO_SUCCESS;
 }
 
-<<<<<<< HEAD
-int xdo_clear_active_modifiers(const xdo_t *xdo, Window window, charcodemap_t *active_mods, int active_mods_n) {
-  int ret = 0;
-  unsigned int input_state = xdo_get_input_state(xdo);
-  xdo_keysequence_list_do(xdo, window, active_mods,
-                          active_mods_n, False, NULL, DEFAULT_DELAY);
-
-  if (input_state & Button1MotionMask)
-    ret = xdo_mouseup(xdo, window, 1);
-  if (!ret && input_state & Button2MotionMask)
-    ret = xdo_mouseup(xdo, window, 2);
-  if (!ret && input_state & Button3MotionMask)
-    ret = xdo_mouseup(xdo, window, 3);
-  if (!ret && input_state & Button4MotionMask)
-    ret = xdo_mouseup(xdo, window, 4);
-  if (!ret && input_state & Button5MotionMask)
-    ret = xdo_mouseup(xdo, window, 5);
-  if (!ret && input_state & LockMask) {
-    /* explicitly use down+up here since xdo_keysequence alone will track the modifiers
-=======
 unsigned int xdo_get_input_state(const xdo_t *xdo) {
   Window root, dummy;
   int root_x, root_y, win_x, win_y;
@@ -1889,34 +1790,24 @@
   return symbol_map;
 }
 
-xdo_active_mods_t *xdo_get_active_modifiers(const xdo_t *xdo) {
-  xdo_active_mods_t *active_mods = NULL;
-
-  active_mods = calloc(sizeof(xdo_active_mods_t), 1);
-  xdo_get_active_keys_to_keycode_list(xdo, &(active_mods->keymods),
-                                  &(active_mods->nkeymods));
-  active_mods->input_state = xdo_get_input_state(xdo);
-  return active_mods;
-}
-
-int xdo_clear_active_modifiers(const xdo_t *xdo, Window window, xdo_active_mods_t *active_mods) {
-  int ret = 0;
-  xdo_send_keysequence_window_list_do(xdo, window, active_mods->keymods,
-                          active_mods->nkeymods, False, NULL, DEFAULT_DELAY);
-
-  if (active_mods->input_state & Button1MotionMask)
+int xdo_clear_active_modifiers(const xdo_t *xdo, Window window, charcodemap_t *active_mods, int active_mods_n) {
+  int ret = 0;
+  unsigned int input_state = xdo_get_input_state(xdo);
+  xdo_send_keysequence_window_list_do(xdo, window, active_mods,
+                          active_mods_n, False, NULL, DEFAULT_DELAY);
+
+  if (input_state & Button1MotionMask)
     ret = xdo_mouse_up(xdo, window, 1);
-  if (!ret && active_mods->input_state & Button2MotionMask)
+  if (!ret && input_state & Button2MotionMask)
     ret = xdo_mouse_up(xdo, window, 2);
-  if (!ret && active_mods->input_state & Button3MotionMask)
+  if (!ret && input_state & Button3MotionMask)
     ret = xdo_mouse_up(xdo, window, 3);
-  if (!ret && active_mods->input_state & Button4MotionMask)
+  if (!ret && input_state & Button4MotionMask)
     ret = xdo_mouse_up(xdo, window, 4);
-  if (!ret && active_mods->input_state & Button5MotionMask)
+  if (!ret && input_state & Button5MotionMask)
     ret = xdo_mouse_up(xdo, window, 5);
-  if (!ret && active_mods->input_state & LockMask) {
+  if (!ret && input_state & LockMask) {
     /* explicitly use down+up here since xdo_send_keysequence_window alone will track the modifiers
->>>>>>> dd4741d1
      * incurred by a key (like shift, or caps) and send them on the 'up' sequence.
      * That seems to break things with Caps_Lock only, so let's be explicit here. */
     ret = xdo_send_keysequence_window_down(xdo, window, "Caps_Lock", DEFAULT_DELAY);
@@ -1929,38 +1820,21 @@
 
 int xdo_set_active_modifiers(const xdo_t *xdo, Window window, charcodemap_t *active_mods, int active_mods_n) {
   int ret = 0;
-<<<<<<< HEAD
   unsigned int input_state = xdo_get_input_state(xdo);
-  xdo_keysequence_list_do(xdo, window, active_mods,
+  xdo_send_keysequence_window_list_do(xdo, window, active_mods,
                           active_mods_n, True, NULL, DEFAULT_DELAY);
   if (input_state & Button1MotionMask)
-    ret = xdo_mousedown(xdo, window, 1);
+    ret = xdo_mouse_down(xdo, window, 1);
   if (!ret && input_state & Button2MotionMask)
-    ret = xdo_mousedown(xdo, window, 2);
+    ret = xdo_mouse_down(xdo, window, 2);
   if (!ret && input_state & Button3MotionMask)
-    ret = xdo_mousedown(xdo, window, 3);
+    ret = xdo_mouse_down(xdo, window, 3);
   if (!ret && input_state & Button4MotionMask)
-    ret = xdo_mousedown(xdo, window, 4);
+    ret = xdo_mouse_down(xdo, window, 4);
   if (!ret && input_state & Button5MotionMask)
-    ret = xdo_mousedown(xdo, window, 5);
+    ret = xdo_mouse_down(xdo, window, 5);
   if (!ret && input_state & LockMask) {
-    /* explicitly use down+up here since xdo_keysequence alone will track the modifiers
-=======
-  xdo_send_keysequence_window_list_do(xdo, window, active_mods->keymods,
-                          active_mods->nkeymods, True, NULL, DEFAULT_DELAY);
-  if (active_mods->input_state & Button1MotionMask)
-    ret = xdo_mouse_down(xdo, window, 1);
-  if (!ret && active_mods->input_state & Button2MotionMask)
-    ret = xdo_mouse_down(xdo, window, 2);
-  if (!ret && active_mods->input_state & Button3MotionMask)
-    ret = xdo_mouse_down(xdo, window, 3);
-  if (!ret && active_mods->input_state & Button4MotionMask)
-    ret = xdo_mouse_down(xdo, window, 4);
-  if (!ret && active_mods->input_state & Button5MotionMask)
-    ret = xdo_mouse_down(xdo, window, 5);
-  if (!ret && active_mods->input_state & LockMask) {
     /* explicitly use down+up here since xdo_send_keysequence_window alone will track the modifiers
->>>>>>> dd4741d1
      * incurred by a key (like shift, or caps) and send them on the 'up' sequence.
      * That seems to break things with Caps_Lock only, so let's be explicit here. */
     ret = xdo_send_keysequence_window_down(xdo, window, "Caps_Lock", DEFAULT_DELAY);
@@ -1971,17 +1845,7 @@
   return ret;
 }
 
-<<<<<<< HEAD
-int xdo_window_get_pid(const xdo_t *xdo, Window window) {
-=======
-void xdo_free_active_modifiers(xdo_active_mods_t *active_mods) {
-  free(active_mods->keymods);
-  free(active_mods);
-}
-
-
 int xdo_get_pid_window(const xdo_t *xdo, Window window) {
->>>>>>> dd4741d1
   Atom type;
   int size;
   long nitems;
@@ -1992,11 +1856,7 @@
     atom_NET_WM_PID = XInternAtom(xdo->xdpy, "_NET_WM_PID", False);
   }
 
-<<<<<<< HEAD
-  data = xdo_window_get_property(xdo, window, atom_NET_WM_PID, &nitems, &type, &size);
-=======
   data = xdo_get_window_property(xdo, window, atom_NET_WM_PID, &nitems, &type, &size);
->>>>>>> dd4741d1
 
   if (nitems > 0) {
     /* The data itself is unsigned long, but everyone uses int as pid values */
@@ -2052,11 +1912,7 @@
   unsigned char *data;
   Atom request = XInternAtom(xdo->xdpy, "_NET_DESKTOP_VIEWPORT", False);
   Window root = RootWindow(xdo->xdpy, 0);
-<<<<<<< HEAD
-  data = xdo_window_get_property(xdo, root, request, &nitems, &type, &size);
-=======
   data = xdo_get_window_property(xdo, root, request, &nitems, &type, &size);
->>>>>>> dd4741d1
 
   if (type != XA_CARDINAL) {
     fprintf(stderr, 
@@ -2134,19 +1990,11 @@
    * If no WM_NAME, set name_ret to NULL and set len to 0
    */
 
-<<<<<<< HEAD
-  *name_ret = xdo_window_get_property(xdo, window, atom_NET_WM_NAME, &nitems,
-                                      &type, &size);
-  if (nitems == 0) {
-    *name_ret = xdo_window_get_property(xdo, window, atom_WM_NAME, &nitems,
-                                        &type, &size);
-=======
   *name_ret = xdo_get_window_property(xdo, window, atom_NET_WM_NAME, &nitems,
                              &type, &size);
   if (nitems == 0) {
     *name_ret = xdo_get_window_property(xdo, window, atom_WM_NAME, &nitems,
                                &type, &size);
->>>>>>> dd4741d1
   }
   *name_len_ret = nitems;
   *name_type = type;
